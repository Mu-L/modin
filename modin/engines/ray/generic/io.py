--- conflicted
+++ resolved
@@ -45,19 +45,16 @@
 
         def func(df):
             df.columns = columns
-<<<<<<< HEAD
             partition_con = con
             if isinstance(partition_con, ModinDatabaseConnection):
                 partition_con = con.get_connection()
                 if con.identity_insert:
                     full_table_name = name
                     if schema:
-                        full_table_name = f'{schema}.{full_table_name}'
-                    partition_con.execute(f'SET IDENTITY_INSERT {full_table_name} ON')                
-            df.to_sql(name, con=partition_con, schema=schema, **kwargs)
-=======
+                        full_table_name = f"{schema}.{full_table_name}"
+                    partition_con.execute(f"SET IDENTITY_INSERT {full_table_name} ON")
             try:
-                df.to_sql(**kwargs)
+                df.to_sql(name, con=partition_con, schema=schema, **kwargs)
             except Exception as ex:
                 try:
                     import pyodbc
@@ -66,15 +63,13 @@
                     if isinstance(ex, pyodbc.Error):
                         # retry once after 1/2 second
                         time.sleep(0.5)
-                        df.to_sql(**kwargs)
+                        df.to_sql(name, con=partition_con, schema=schema, **kwargs)
                     else:
                         raise ex
 
                 except ImportError as _:  # noqa: F841
                     # throw the original exception if we weren't able to verify that it was a deadlock exception
                     raise ex
-
->>>>>>> 463e7ca3
             return pandas.DataFrame()
 
         result = qc._modin_frame._apply_full_axis(1, func, new_index=[], new_columns=[])
