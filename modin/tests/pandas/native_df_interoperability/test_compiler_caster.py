# Licensed to Modin Development Team under one or more contributor license agreements.
# See the NOTICE file distributed with this work for additional information regarding
# copyright ownership.  The Modin Development Team licenses this file to you under the
# Apache License, Version 2.0 (the "License"); you may not use this file except in
# compliance with the License.  You may obtain a copy of the License at
#
#     http://www.apache.org/licenses/LICENSE-2.0
#
# Unless required by applicable law or agreed to in writing, software distributed under
# the License is distributed on an "AS IS" BASIS, WITHOUT WARRANTIES OR CONDITIONS OF
# ANY KIND, either express or implied. See the License for the specific language
# governing permissions and limitations under the License.

import contextlib
import json
from io import StringIO
from types import MappingProxyType
from typing import Iterator
from unittest import mock

import pandas
import pytest
from pytest import param

import modin.pandas as pd
from modin.config import context as config_context
from modin.config.envvars import Backend, Engine, Execution
from modin.core.execution.dispatching.factories import factories
from modin.core.execution.dispatching.factories.factories import BaseFactory
from modin.core.io.io import BaseIO
from modin.core.storage_formats.base.query_compiler import QCCoercionCost
from modin.core.storage_formats.base.query_compiler_calculator import (
    BackendCostCalculator,
)
from modin.core.storage_formats.pandas.native_query_compiler import NativeQueryCompiler
from modin.core.storage_formats.pandas.query_compiler_caster import (
    _GENERAL_EXTENSIONS,
    register_function_for_post_op_switch,
    register_function_for_pre_op_switch,
)
from modin.logging.metrics import add_metric_handler, clear_metric_handler
from modin.pandas.api.extensions import register_pd_accessor
from modin.tests.pandas.utils import create_test_dfs, df_equals, eval_general

BIG_DATA_CLOUD_MIN_NUM_ROWS = 10
SMALL_DATA_NUM_ROWS = 5


class CalculatorTestQc(NativeQueryCompiler):
    """
    A subclass of NativeQueryCompiler with simpler cost functions.

    We MAY eventually want to stop overriding the superclass's cost functions.
    """

    @classmethod
    def move_to_me_cost(cls, other_qc, api_cls_name, operation, arguments):
        if isinstance(other_qc, cls):
            return QCCoercionCost.COST_ZERO
        return None

    def stay_cost(self, api_cls_name, operation, arguments):
        return QCCoercionCost.COST_ZERO

    def move_to_cost(self, other_qc_type, api_cls_name, operation, arguments):
        if isinstance(self, other_qc_type):
            return QCCoercionCost.COST_ZERO
        return None


class CloudQC(CalculatorTestQc):
    "Represents a cloud-hosted query compiler"

    def get_backend(self):
        return "Cloud"

    def max_cost(self):
        return QCCoercionCost.COST_IMPOSSIBLE

    def move_to_cost(self, other_qc_cls, api_cls_name, op, arguments):
        assert op is not None
        assert api_cls_name in [
            None,
            "_iLocIndexer",
            "_LocationIndexerBase",
            "Series",
            "DataFrame",
            "BasePandasDataset",
        ]
        return {
            CloudQC: QCCoercionCost.COST_ZERO,
            ClusterQC: QCCoercionCost.COST_MEDIUM,
            DefaultQC: QCCoercionCost.COST_MEDIUM,
            LocalMachineQC: QCCoercionCost.COST_HIGH,
            PicoQC: QCCoercionCost.COST_IMPOSSIBLE,
            OmniscientEagerQC: None,
            OmniscientLazyQC: None,
        }[other_qc_cls]

    def stay_cost(self, api_cls_name, op, arguments):
        return QCCoercionCost.COST_HIGH


class ClusterQC(CalculatorTestQc):
    "Represents a local network cluster query compiler"

    def get_backend(self):
        return "Cluster"

    def max_cost(self):
        return QCCoercionCost.COST_HIGH

    def move_to_cost(self, other_qc_cls, api_cls_name, op, arguments):
        return {
            CloudQC: QCCoercionCost.COST_MEDIUM,
            ClusterQC: QCCoercionCost.COST_ZERO,
            DefaultQC: None,  # cluster qc knows nothing about default qc
            LocalMachineQC: QCCoercionCost.COST_MEDIUM,
            PicoQC: QCCoercionCost.COST_HIGH,
        }[other_qc_cls]


class LocalMachineQC(CalculatorTestQc):
    "Represents a local machine query compiler"

    def get_backend(self):
        return "Local_machine"

    def max_cost(self):
        return QCCoercionCost.COST_MEDIUM

    def move_to_cost(self, other_qc_cls, api_cls_name, op, arguments):
        return {
            CloudQC: QCCoercionCost.COST_MEDIUM,
            ClusterQC: QCCoercionCost.COST_LOW,
            LocalMachineQC: QCCoercionCost.COST_ZERO,
            PicoQC: QCCoercionCost.COST_MEDIUM,
        }[other_qc_cls]


class PicoQC(CalculatorTestQc):
    "Represents a query compiler with very few resources"

    def get_backend(self):
        return "Pico"

    def max_cost(self):
        return QCCoercionCost.COST_LOW

    def move_to_cost(self, other_qc_cls, api_cls_name, op, arguments):
        return {
            CloudQC: QCCoercionCost.COST_LOW,
            ClusterQC: QCCoercionCost.COST_LOW,
            LocalMachineQC: QCCoercionCost.COST_LOW,
            PicoQC: QCCoercionCost.COST_ZERO,
        }[other_qc_cls]


class AdversarialQC(CalculatorTestQc):
    "Represents a query compiler which returns non-sensical costs"

    def get_backend(self):
        return "Adversarial"

    def move_to_cost(self, other_qc_cls, api_cls_name, op, arguments):
        return {
            CloudQC: -1000,
            ClusterQC: 10000,
            AdversarialQC: QCCoercionCost.COST_ZERO,
        }[other_qc_cls]


class OmniscientEagerQC(CalculatorTestQc):
    "Represents a query compiler which knows a lot, and wants to steal work"

    def get_backend(self):
        return "Eager"

    # keep other workloads from getting my workload
    def move_to_cost(self, other_qc_cls, api_cls_name, op, arguments):
        if OmniscientEagerQC is other_qc_cls:
            return QCCoercionCost.COST_ZERO
        return QCCoercionCost.COST_IMPOSSIBLE

    # try to force other workloads to my engine
    @classmethod
    def move_to_me_cost(cls, other_qc, api_cls_name, operation, arguments):
        return QCCoercionCost.COST_ZERO


class OmniscientLazyQC(CalculatorTestQc):
    "Represents a query compiler which knows a lot, and wants to avoid work"

    def get_backend(self):
        return "Lazy"

    # encorage other engines to take my workload
    def move_to_cost(self, other_qc_cls, api_cls_name, op, arguments):
        return QCCoercionCost.COST_ZERO

    # try to keep other workloads from getting my workload
    @classmethod
    def move_to_me_cost(cls, other_qc, api_cls_name, operation, arguments):
        if isinstance(other_qc, cls):
            return QCCoercionCost.COST_ZERO
        return QCCoercionCost.COST_IMPOSSIBLE


class DefaultQC(CalculatorTestQc):
    "Represents a query compiler with no costing information"

    def get_backend(self):
        return "Test_casting_default"


class DefaultQC2(CalculatorTestQc):
    "Represents a query compiler with no costing information, but different."

    def get_backend(self):
        return "Test_casting_default_2"


class BaseTestAutoMover(NativeQueryCompiler):

    _MAX_SIZE_THIS_ENGINE_CAN_HANDLE = BIG_DATA_CLOUD_MIN_NUM_ROWS

    def __init__(self, pandas_frame):
        super().__init__(pandas_frame)


class CloudForBigDataQC(BaseTestAutoMover):
    """Represents a cloud-hosted query compiler that prefers to stay on the cloud only for big data"""

    # Operations are more costly on this engine, even though it can handle larger datasets
    _MAX_SIZE_THIS_ENGINE_CAN_HANDLE = BIG_DATA_CLOUD_MIN_NUM_ROWS * 10
    _OPERATION_INITIALIZATION_OVERHEAD = QCCoercionCost.COST_MEDIUM
    _OPERATION_PER_ROW_OVERHEAD = 10

    def __init__(self, pandas_frame):
        super().__init__(pandas_frame)

    def stay_cost(self, api_cls_name, operation, arguments):
        if operation == "read_json":
            return QCCoercionCost.COST_IMPOSSIBLE
        return super().stay_cost(api_cls_name, operation, arguments)

    def get_backend(self) -> str:
        return "Big_Data_Cloud"

    @classmethod
    def move_to_me_cost(cls, other_qc, api_cls_name, operation, arguments):
        if api_cls_name in ("DataFrame", "Series") and operation == "__init__":
            if (query_compiler := arguments.get("query_compiler")) is not None:
                # When we create a dataframe or series with a query compiler
                # input, we should not switch the resulting dataframe or series
                # to a different backend.
                return (
                    QCCoercionCost.COST_ZERO
                    if isinstance(query_compiler, cls)
                    else QCCoercionCost.COST_IMPOSSIBLE
                )
            else:
                # Moving the in-memory __init__ inputs to the cloud is expensive.
                return QCCoercionCost.COST_HIGH
        return super().move_to_me_cost(
            cls, other_qc, api_cls_name, operation, arguments
        )


class LocalForSmallDataQC(BaseTestAutoMover):
    """Represents a local query compiler that prefers small data."""

    # Operations are cheap on this engine for small data, but there is an upper bound
    _MAX_SIZE_THIS_ENGINE_CAN_HANDLE = BIG_DATA_CLOUD_MIN_NUM_ROWS
    _OPERATION_PER_ROW_OVERHEAD = 1

    def __init__(self, pandas_frame):
        super().__init__(pandas_frame)

    def get_backend(self) -> str:
        return "Small_Data_Local"


def register_backend(name, qc):
    class TestCasterIO(BaseIO):
        _should_warn_on_default_to_pandas: bool = False
        query_compiler_cls = qc

    class TestCasterFactory(BaseFactory):
        @classmethod
        def prepare(cls):
            cls.io_cls = TestCasterIO

    TestCasterFactory.prepare()

    factory_name = f"{name}OnNativeFactory"
    setattr(factories, factory_name, TestCasterFactory)
    Engine.add_option(name)
    Backend.register_backend(name, Execution(name, "Native"))


register_backend("Pico", PicoQC)
register_backend("Cluster", ClusterQC)
register_backend("Cloud", CloudQC)
register_backend("Local_Machine", LocalMachineQC)
register_backend("Adversarial", AdversarialQC)
register_backend("Eager", OmniscientEagerQC)
register_backend("Lazy", OmniscientLazyQC)
register_backend("Test_Casting_Default", DefaultQC)
register_backend("Test_Casting_Default_2", DefaultQC2)
register_backend("Big_Data_Cloud", CloudForBigDataQC)
register_backend("Small_Data_Local", LocalForSmallDataQC)


@pytest.fixture()
def cloud_df():
    return pd.DataFrame(query_compiler=CloudQC(pandas.DataFrame([0, 1, 2])))


@pytest.fixture()
def cluster_df():
    return pd.DataFrame(query_compiler=ClusterQC(pandas.DataFrame([0, 1, 2])))


@pytest.fixture()
def local_df():
    return pd.DataFrame(query_compiler=LocalMachineQC(pandas.DataFrame([0, 1, 2])))


@pytest.fixture()
def pico_df():
    return pd.DataFrame(query_compiler=PicoQC(pandas.DataFrame([0, 1, 2])))


@pytest.fixture()
def adversarial_df():
    return pd.DataFrame(query_compiler=AdversarialQC(pandas.DataFrame([0, 1, 2])))


@pytest.fixture()
def eager_df():
    return pd.DataFrame(query_compiler=OmniscientEagerQC(pandas.DataFrame([0, 1, 2])))


@pytest.fixture()
def lazy_df():
    return pd.DataFrame(query_compiler=OmniscientLazyQC(pandas.DataFrame([0, 1, 2])))


@pytest.fixture()
def default_df():
    return pd.DataFrame(query_compiler=DefaultQC(pandas.DataFrame([0, 1, 2])))


@pytest.fixture()
def default2_df():
    return pd.DataFrame(query_compiler=DefaultQC2(pandas.DataFrame([0, 1, 2])))


def test_two_same_backend(pico_df):
    df3 = pd.concat([pico_df, pico_df], axis=1)
    assert pico_df.get_backend() == "Pico"
    assert df3.get_backend() == "Pico"


def test_cast_to_second_backend_with_concat(pico_df, cluster_df):
    df3 = pd.concat([pico_df, cluster_df], axis=1)
    assert pico_df.get_backend() == "Pico"
    assert cluster_df.get_backend() == "Cluster"
    assert df3.get_backend() == "Cluster"  # result should be on cluster


def test_cast_to_second_backend_with_concat_uses_second_backend_api_override(
    pico_df, cluster_df
):
    register_pd_accessor(name="concat", backend="Cluster")(
        lambda *args, **kwargs: "custom_concat_result"
    )
    assert pd.concat([pico_df, cluster_df], axis=1) == "custom_concat_result"
    assert pico_df.get_backend() == "Pico"
    assert cluster_df.get_backend() == "Cluster"


def test_moving_pico_to_cluster_in_place_calls_set_backend_only_once_github_issue_7490(
    pico_df, cluster_df
):
    with mock.patch.object(
        pd.DataFrame, "set_backend", wraps=pico_df.set_backend
    ) as mock_set_backend:
        pico_df.set_backend(cluster_df.get_backend(), inplace=True)
    assert pico_df.get_backend() == "Cluster"
    mock_set_backend.assert_called_once_with("Cluster", inplace=True)


def test_cast_to_second_backend_with___init__(pico_df, cluster_df):
    df3 = pd.DataFrame({"pico": pico_df.iloc[:, 0], "cluster": cluster_df.iloc[:, 0]})
    assert pico_df.get_backend() == "Pico"
    assert cluster_df.get_backend() == "Cluster"
    assert df3.get_backend() == "Cluster"  # result should be on cluster


def test_cast_to_first_backend(pico_df, cluster_df):
    df3 = pd.concat([cluster_df, pico_df], axis=1)
    assert pico_df.get_backend() == "Pico"
    assert cluster_df.get_backend() == "Cluster"
    assert df3.get_backend() == cluster_df.get_backend()  # result should be on cluster


def test_cast_to_first_backend_with_concat_uses_first_backend_api_override(
    pico_df, cluster_df
):
    register_pd_accessor(name="concat", backend="Cluster")(
        lambda *args, **kwargs: "custom_concat_result"
    )
    assert pd.concat([cluster_df, pico_df], axis=1) == "custom_concat_result"
    assert pico_df.get_backend() == "Pico"
    assert cluster_df.get_backend() == "Cluster"


def test_cast_to_first_backend_with___init__(pico_df, cluster_df):
    df3 = pd.DataFrame(
        {
            "cluster": cluster_df.iloc[:, 0],
            "pico": pico_df.iloc[:, 0],
        }
    )
    assert pico_df.get_backend() == "Pico"
    assert cluster_df.get_backend() == "Cluster"
    assert df3.get_backend() == "Cluster"  # result should be on cluster


def test_no_solution(pico_df, local_df, cluster_df, cloud_df):
    with pytest.raises(ValueError, match=r"Pico,Local_machine,Cluster,Cloud"):
        pd.concat(axis=1, objs=[pico_df, local_df, cluster_df, cloud_df])


@pytest.mark.parametrize(
    "df1, df2, df3, df4, expected_result_backend",
    [
        # no-op
        ("cloud_df", "cloud_df", "cloud_df", "cloud_df", "Cloud"),
        # moving all dfs to cloud is 1250, moving to cluster is 1000
        # regardless of how they are ordered
        ("pico_df", "local_df", "cluster_df", "cloud_df", None),
        ("cloud_df", "local_df", "cluster_df", "pico_df", None),
        ("cloud_df", "cluster_df", "local_df", "pico_df", None),
        ("cloud_df", "cloud_df", "local_df", "pico_df", "Cloud"),
        # Still move everything to cloud
        ("pico_df", "pico_df", "pico_df", "cloud_df", "Cloud"),
        ("pico_df", "pico_df", "local_df", "cloud_df", "Cloud"),
    ],
)
def test_mixed_dfs(df1, df2, df3, df4, expected_result_backend, request):
    df1 = request.getfixturevalue(df1)
    df2 = request.getfixturevalue(df2)
    df3 = request.getfixturevalue(df3)
    df4 = request.getfixturevalue(df4)
    if expected_result_backend is None:
        with pytest.raises(ValueError):
            pd.concat(axis=1, objs=[df1, df2, df3, df4])
    else:
        result = pd.concat(axis=1, objs=[df1, df2, df3, df4])
        assert result.get_backend() == expected_result_backend


def test_adversarial_high(adversarial_df, cluster_df):
    with pytest.raises(ValueError):
        pd.concat([adversarial_df, cluster_df], axis=1)


def test_adversarial_low(adversarial_df, cloud_df):
    with pytest.raises(ValueError):
        pd.concat([adversarial_df, cloud_df], axis=1)


def test_two_two_qc_types_default_rhs(default_df, cluster_df):
    # none of the query compilers know about each other here
    # so we default to the caller
    df3 = pd.concat([default_df, cluster_df], axis=1)
    assert default_df.get_backend() == "Test_casting_default"
    assert cluster_df.get_backend() == "Cluster"
    assert df3.get_backend() == default_df.get_backend()  # should move to default


def test_two_two_qc_types_default_lhs(default_df, cluster_df):
    # none of the query compilers know about each other here
    # so we default to the caller
    df3 = pd.concat([cluster_df, default_df], axis=1)
    assert default_df.get_backend() == "Test_casting_default"
    assert cluster_df.get_backend() == "Cluster"
    assert df3.get_backend() == cluster_df.get_backend()  # should move to cluster


def test_two_two_qc_types_default_2_rhs(default_df, cloud_df):
    # cloud knows a bit about costing; so we prefer moving to there
    df3 = pd.concat([default_df, cloud_df], axis=1)
    assert default_df.get_backend() == "Test_casting_default"
    assert cloud_df.get_backend() == "Cloud"
    assert df3.get_backend() == cloud_df.get_backend()  # should move to cloud


def test_two_two_qc_types_default_2_lhs(default_df, cloud_df):
    # cloud knows a bit about costing; so we prefer moving to there
    df3 = pd.concat([cloud_df, default_df], axis=1)
    assert default_df.get_backend() == "Test_casting_default"
    assert cloud_df.get_backend() == "Cloud"
    assert df3.get_backend() == cloud_df.get_backend()  # should move to cloud


def test_default_to_caller(default_df, default2_df):
    # No qc knows anything; default to caller

    df3 = pd.concat([default_df, default2_df], axis=1)
    assert df3.get_backend() == default_df.get_backend()  # should stay on caller

    df3 = pd.concat([default2_df, default_df], axis=1)
    assert df3.get_backend() == default2_df.get_backend()  # should stay on caller

    df3 = pd.concat([default_df, default_df], axis=1)
    assert df3.get_backend() == default_df.get_backend()  # no change


def test_no_qc_to_calculate():
    calculator = BackendCostCalculator(
        operation_arguments=MappingProxyType({}),
        api_cls_name=None,
        operation="operation0",
    )
    with pytest.raises(ValueError):
        calculator.calculate()


def test_qc_default_self_cost(default_df, default2_df):
    assert (
        default_df._query_compiler.move_to_cost(
            other_qc_type=type(default2_df._query_compiler),
            api_cls_name=None,
            operation="operation0",
            arguments=MappingProxyType({}),
        )
        is None
    )
    assert (
        default_df._query_compiler.move_to_cost(
            other_qc_type=type(default_df._query_compiler),
            api_cls_name=None,
            operation="operation0",
            arguments=MappingProxyType({}),
        )
        is QCCoercionCost.COST_ZERO
    )


def test_qc_casting_changed_operation(pico_df, cloud_df):
    pico_df1 = pico_df
    cloud_df1 = cloud_df
    native_cdf2 = cloud_df1._to_pandas()
    native_pdf2 = pico_df1._to_pandas()
    expected = native_cdf2 + native_pdf2
    # test both directions
    df_cast_to_rhs = pico_df1 + cloud_df1
    df_cast_to_lhs = cloud_df1 + pico_df1
    assert df_cast_to_rhs._to_pandas().equals(expected)
    assert df_cast_to_lhs._to_pandas().equals(expected)


def test_qc_mixed_loc(pico_df, cloud_df):
    pico_df1 = pico_df
    cloud_df1 = cloud_df
    assert pico_df1[pico_df1[0][0]][cloud_df1[0][1]] == 1
    assert pico_df1[cloud_df1[0][0]][pico_df1[0][1]] == 1
    assert cloud_df1[pico_df1[0][0]][pico_df1[0][1]] == 1


def test_information_asymmetry(default_df, cloud_df, eager_df, lazy_df):
    # normally, the default query compiler should be chosen
    # here, but since eager knows about default, but not
    # the other way around, eager has a special ability to
    # control the directionality of the cast.
    df = default_df.merge(eager_df)
    assert type(df) is type(eager_df)
    df = cloud_df.merge(eager_df)
    assert type(df) is type(eager_df)

    # lazy_df tries to pawn off work on other engines
    df = default_df.merge(lazy_df)
    assert type(df) is type(default_df)
    df = cloud_df.merge(lazy_df)
    assert type(df) is type(cloud_df)


def test_setitem_in_place_with_self_switching_backend(cloud_df, local_df):
    local_df.iloc[1, 0] = cloud_df.iloc[1, 0] + local_df.iloc[1, 0]
    # compute happens in cloud, but we have to make sure that we propagate the
    # in-place update to the local_df
    df_equals(
        local_df,
        pandas.DataFrame(
            [
                0,
                2,
                2,
            ]
        ),
    )
    assert local_df.get_backend() == "Local_machine"
    assert cloud_df.get_backend() == "Cloud"


@pytest.mark.parametrize("pin_local", [True, False], ids=["pinned", "unpinned"])
def test_switch_local_to_cloud_with_iloc___setitem__(local_df, cloud_df, pin_local):
    if pin_local:
        local_df = local_df.pin_backend()
    local_df.iloc[:, 0] = cloud_df.iloc[:, 0] + 1
    expected_pandas = local_df._to_pandas()
    expected_pandas.iloc[:, 0] = cloud_df._to_pandas().iloc[:, 0] + 1
    df_equals(local_df, expected_pandas)
    assert local_df.get_backend() == "Local_machine" if pin_local else "Cloud"


# Outlines a future generic function for determining when to stay
# or move to different engines. In the current state it is pretty
# trivial, but added for completeness
def test_stay_or_move_evaluation(cloud_df, default_df):
    default_cls = type(default_df._get_query_compiler())
    cloud_cls = type(cloud_df._get_query_compiler())
    empty_arguments = MappingProxyType({})

    stay_cost = cloud_df._get_query_compiler().stay_cost(
        "Series", "myop", arguments=empty_arguments
    )
    move_cost = cloud_df._get_query_compiler().move_to_cost(
        default_cls, "Series", "myop", arguments=empty_arguments
    )
    df = cloud_df
    if stay_cost > move_cost:
        df = cloud_df.move_to("Test_casting_default")
    else:
        assert False

    stay_cost = df._get_query_compiler().stay_cost(
        "Series", "myop", arguments=empty_arguments
    )
    move_cost = df._get_query_compiler().move_to_cost(
        cloud_cls, "Series", "myop", arguments=empty_arguments
    )
    assert stay_cost is not None
    assert move_cost is None


def test_max_shape(cloud_df):
    # default implementation matches df.shape
    assert cloud_df.shape == cloud_df._query_compiler._max_shape()


@contextlib.contextmanager
def backend_test_context(test_backend: str, choices: set) -> Iterator[None]:

    old_default_backend = Backend.get()
    old_backend_choices = Backend.get_active_backends()
    try:
        Backend.set_active_backends(choices)
        Backend.put(test_backend)
        yield
    finally:
        Backend.set_active_backends(old_backend_choices)
        Backend.put(old_default_backend)


class TestSwitchBackendPostOpDependingOnDataSize:
    def test_read_json(self):
        with backend_test_context(
            test_backend="Big_Data_Cloud",
            choices=("Big_Data_Cloud", "Small_Data_Local"),
        ):
            big_json = json.dumps({"col0": list(range(BIG_DATA_CLOUD_MIN_NUM_ROWS))})
            small_json = json.dumps(
                {"col0": list(range(BIG_DATA_CLOUD_MIN_NUM_ROWS - 1))}
            )
            assert pd.read_json(StringIO(big_json)).get_backend() == "Big_Data_Cloud"
            assert pd.read_json(StringIO(small_json)).get_backend() == "Big_Data_Cloud"
            register_function_for_post_op_switch(
                class_name=None, backend="Big_Data_Cloud", method="read_json"
            )
            assert pd.read_json(StringIO(big_json)).get_backend() == "Big_Data_Cloud"
            assert (
                pd.read_json(StringIO(small_json)).get_backend() == "Small_Data_Local"
            )

    def test_agg(self):
        with backend_test_context(
            test_backend="Big_Data_Cloud",
            choices=("Big_Data_Cloud", "Small_Data_Local"),
        ):
            df = pd.DataFrame([[1, 2], [3, 4]])
            assert df.get_backend() == "Big_Data_Cloud"
            assert df.sum().get_backend() == "Big_Data_Cloud"
            register_function_for_post_op_switch(
                class_name="DataFrame", backend="Big_Data_Cloud", method="sum"
            )
            assert df.get_backend() == "Big_Data_Cloud"
            assert df.sum().get_backend() == "Small_Data_Local"

    def test_agg_pinned(self):
        # The operation in test_agg would naturally cause an automatic switch, but the
        # absence of AutoSwitchBackend or the presence of a pin on the frame prevent this
        # switch from happening.
        with backend_test_context(
            test_backend="Big_Data_Cloud",
            choices=("Big_Data_Cloud", "Small_Data_Local"),
        ):
            register_function_for_post_op_switch(
                class_name="DataFrame", backend="Big_Data_Cloud", method="sum"
            )
            # No pin or config, should switch
            df = pd.DataFrame([[1, 2], [3, 4]])
            assert df.get_backend() == "Big_Data_Cloud"
            assert df.sum().get_backend() == "Small_Data_Local"
            # config set to false, should not switch
            with config_context(AutoSwitchBackend=False):
                df = pd.DataFrame([[1, 2], [3, 4]])
                assert df.get_backend() == "Big_Data_Cloud"
                assert df.sum().get_backend() == "Big_Data_Cloud"
            # no config, but data is pinned
            df = pd.DataFrame([[1, 2], [3, 4]]).pin_backend()
            assert df.get_backend() == "Big_Data_Cloud"
            assert df.sum().get_backend() == "Big_Data_Cloud"
            # a frame-level pin remains valid across a transformation
            df_copy = df + 1
            assert df_copy.get_backend() == "Big_Data_Cloud"
            assert df_copy.sum().get_backend() == "Big_Data_Cloud"
            # unpinning df allows a switch again
            df = df.unpin_backend()
            assert df.get_backend() == "Big_Data_Cloud"
            assert df.sum().get_backend() == "Small_Data_Local"
            df_copy = df + 1
            assert df_copy.get_backend() == "Big_Data_Cloud"
            assert df_copy.sum().get_backend() == "Small_Data_Local"
            # check in-place pin/unpin operations
            df.pin_backend(inplace=True)
            assert df.get_backend() == "Big_Data_Cloud"
            assert df.sum().get_backend() == "Big_Data_Cloud"
            df.unpin_backend(inplace=True)
            assert df.get_backend() == "Big_Data_Cloud"
            assert df.sum().get_backend() == "Small_Data_Local"

    @pytest.mark.parametrize(
        "num_groups, expected_backend",
        [
            (BIG_DATA_CLOUD_MIN_NUM_ROWS - 1, "Small_Data_Local"),
            (BIG_DATA_CLOUD_MIN_NUM_ROWS, "Big_Data_Cloud"),
        ],
    )
    @pytest.mark.parametrize(
        "groupby_class,operation",
        [
            param(
                "DataFrameGroupBy",
                lambda df: df.groupby("col0").sum(),
                id="DataFrameGroupBy",
            ),
            param(
                "SeriesGroupBy",
                lambda df: df.groupby("col0")["col1"].sum(),
                id="SeriesGroupBy",
            ),
        ],
    )
    def test_dataframe_groupby_agg_switches_for_small_result(
        self, num_groups, expected_backend, operation, groupby_class
    ):
        with backend_test_context(
            test_backend="Big_Data_Cloud",
            choices=("Big_Data_Cloud", "Small_Data_Local"),
        ):
            modin_df, pandas_df = create_test_dfs(
                {
                    "col0": list(range(num_groups)),
                    "col1": list(range(1, num_groups + 1)),
                }
            )

            assert modin_df.get_backend() == "Big_Data_Cloud"
            assert operation(modin_df).get_backend() == "Big_Data_Cloud"

            register_function_for_post_op_switch(
                class_name=groupby_class, backend="Big_Data_Cloud", method="sum"
            )

            assert modin_df.get_backend() == "Big_Data_Cloud"
            modin_result = operation(modin_df)
            pandas_result = operation(pandas_df)
            df_equals(modin_result, pandas_result)
            assert modin_result.get_backend() == expected_backend
            assert modin_df.get_backend() == "Big_Data_Cloud"

    @pytest.mark.parametrize(
        "groupby_class,operation",
        [
            param(
                "DataFrameGroupBy",
                lambda groupby: groupby.sum(),
                id="DataFrameGroupBy",
            ),
            param(
                "SeriesGroupBy",
                lambda groupby: groupby["col1"].sum(),
                id="SeriesGroupBy",
            ),
        ],
    )
    @pytest.mark.parametrize(
        "auto_switch_backend",
        [True, False],
        ids=lambda param: f"auto_switch_backend_{param}",
    )
    def test_auto_switch_config_can_disable_groupby_agg_auto_switch(
        self,
        operation,
        groupby_class,
        auto_switch_backend,
    ):
        num_groups = BIG_DATA_CLOUD_MIN_NUM_ROWS - 1
        with backend_test_context(
            test_backend="Big_Data_Cloud",
            choices=("Big_Data_Cloud", "Small_Data_Local"),
        ), config_context(AutoSwitchBackend=auto_switch_backend):
            modin_groupby, pandas_groupby = (
                df.groupby("col0")
                for df in create_test_dfs(
                    {
                        "col0": list(range(num_groups)),
                        "col1": list(range(1, num_groups + 1)),
                    }
                )
            )

            assert modin_groupby.get_backend() == "Big_Data_Cloud"
            assert operation(modin_groupby).get_backend() == "Big_Data_Cloud"

            register_function_for_post_op_switch(
                class_name=groupby_class, backend="Big_Data_Cloud", method="sum"
            )

            assert modin_groupby.get_backend() == "Big_Data_Cloud"
            modin_result = operation(modin_groupby)
            pandas_result = operation(pandas_groupby)
            df_equals(modin_result, pandas_result)
            assert modin_result.get_backend() == (
                "Small_Data_Local" if auto_switch_backend else "Big_Data_Cloud"
            )
            assert modin_groupby.get_backend() == "Big_Data_Cloud"


class TestSwitchBackendPreOp:
    @pytest.mark.parametrize(
        "data_size, expected_backend",
        [
            param(
                BIG_DATA_CLOUD_MIN_NUM_ROWS - 1,
                "Small_Data_Local",
                id="small_data_should_move_to_small_engine",
            ),
            param(
                BIG_DATA_CLOUD_MIN_NUM_ROWS,
                "Big_Data_Cloud",
                id="big_data_should_stay_in_cloud",
            ),
        ],
    )
    def test_describe_switches_depending_on_data_size(
        self, data_size, expected_backend
    ):
        # Mock the default describe() implementation so that we can check that we
        # are calling it with the correct backend as an input. We can't just inspect
        # the mock's call_args_list because call_args_list keeps a reference to the
        # input dataframe, whose backend may change in place.
        mock_describe = mock.Mock(
            wraps=pd.DataFrame._extensions[None]["describe"],
            side_effect=(
                # 1) Record the input backend
                lambda self, *args, **kwargs: setattr(
                    mock_describe, "_last_input_backend", self.get_backend()
                )
                # 2) Return mock.DEFAULT so that we fall back to the original
                #    describe() implementation
                or mock.DEFAULT
            ),
        )
        with backend_test_context(
            test_backend="Big_Data_Cloud",
            choices=("Big_Data_Cloud", "Small_Data_Local"),
        ):
            df = pd.DataFrame(list(range(data_size)))
            with mock.patch.dict(
                pd.DataFrame._extensions[None], {"describe": mock_describe}
            ):
                # Before we register the post-op switch, the describe() method
                # should not trigger auto-switch.
                assert df.get_backend() == "Big_Data_Cloud"
                describe_result = df.describe()
                df_equals(describe_result, df._to_pandas().describe())
                assert describe_result.get_backend() == "Big_Data_Cloud"
                assert df.get_backend() == "Big_Data_Cloud"
                mock_describe.assert_called_once()
                assert mock_describe._last_input_backend == "Big_Data_Cloud"

                mock_describe.reset_mock()

                register_function_for_pre_op_switch(
                    class_name="DataFrame", backend="Big_Data_Cloud", method="describe"
                )

                # Now that we've registered the pre-op switch, the describe() call
                # should trigger auto-switch.
                assert df.get_backend() == "Big_Data_Cloud"
                describe_result = df.describe()
                df_equals(describe_result, df._to_pandas().describe())
                assert describe_result.get_backend() == expected_backend
                assert df.get_backend() == expected_backend
                mock_describe.assert_called_once()
                assert mock_describe._last_input_backend == expected_backend

    def test_read_json_with_extensions(self):
        json_input = json.dumps({"col0": [1]})
        # Mock the read_json implementation for each backend so that we can check
        # that we are calling the correct implementation. Also, we have to make
        # the extension methods produce dataframes with the correct backends.
        pandas_read_json = mock.Mock(
            wraps=(
                lambda *args, **kwargs: _GENERAL_EXTENSIONS[None]["read_json"](
                    *args, **kwargs
                ).move_to("Small_Data_Local")
            )
        )
        pandas_read_json.__name__ = "read_json"
        cloud_read_json = mock.Mock(
            wraps=(
                lambda *args, **kwargs: _GENERAL_EXTENSIONS[None]["read_json"](
                    *args, **kwargs
                ).move_to("Big_Data_Cloud")
            )
        )
        cloud_read_json.__name__ = "read_json"

        register_pd_accessor("read_json", backend="Small_Data_Local")(pandas_read_json)
        register_pd_accessor("read_json", backend="Big_Data_Cloud")(cloud_read_json)

        with backend_test_context(
            test_backend="Big_Data_Cloud",
            choices=("Big_Data_Cloud", "Small_Data_Local"),
        ):
            df = pd.read_json(StringIO(json_input))
            assert df.get_backend() == "Big_Data_Cloud"
            pandas_read_json.assert_not_called()
            cloud_read_json.assert_called_once()

            register_function_for_pre_op_switch(
                class_name=None, backend="Big_Data_Cloud", method="read_json"
            )

            pandas_read_json.reset_mock()
            cloud_read_json.reset_mock()

            df = pd.read_json(StringIO(json_input))

            assert df.get_backend() == "Small_Data_Local"
            pandas_read_json.assert_called_once()
            cloud_read_json.assert_not_called()

    def test_read_json_without_extensions(self):
        json_input = json.dumps({"col0": [1]})

        with backend_test_context(
            test_backend="Big_Data_Cloud",
            choices=("Big_Data_Cloud", "Small_Data_Local"),
        ):
            df = pd.read_json(StringIO(json_input))
            assert df.get_backend() == "Big_Data_Cloud"

            register_function_for_pre_op_switch(
                class_name=None, backend="Big_Data_Cloud", method="read_json"
            )

            df = pd.read_json(StringIO(json_input))

            assert df.get_backend() == "Small_Data_Local"

    @pytest.mark.parametrize(
        "data_size, expected_backend",
        [
            param(
                BIG_DATA_CLOUD_MIN_NUM_ROWS - 1,
                "Small_Data_Local",
                id="small_data_should_move_to_small_engine",
            ),
            param(
                BIG_DATA_CLOUD_MIN_NUM_ROWS,
                "Big_Data_Cloud",
                id="big_data_should_stay_in_cloud",
            ),
        ],
    )
    def test_iloc_setitem_switches_depending_on_data_size(
        self, data_size, expected_backend
    ):
        with backend_test_context(
            test_backend="Big_Data_Cloud",
            choices=("Big_Data_Cloud", "Small_Data_Local"),
        ):
            md_df, pd_df = create_test_dfs(list(range(data_size)))
            assert md_df.get_backend() == "Big_Data_Cloud"
            eval_general(
                md_df,
                pd_df,
                lambda df: df.iloc.__setitem__((0, 0), -1),
                __inplace__=True,
            )
            assert md_df.get_backend() == "Big_Data_Cloud"

            register_function_for_pre_op_switch(
                class_name="_iLocIndexer",
                backend="Big_Data_Cloud",
                method="__setitem__",
            )
            eval_general(
                md_df,
                pd_df,
                lambda df: df.iloc.__setitem__((0, 0), 0),
                __inplace__=True,
            )
            assert md_df.get_backend() == expected_backend

    def test_iloc_pinned(self):
        # The operation in test_iloc would naturally cause an automatic switch, but the
        # absence of AutoSwitchBackend or the presence of a pin on the frame prevent this
        # switch from happening.
        data_size = BIG_DATA_CLOUD_MIN_NUM_ROWS - 1
        with backend_test_context(
            test_backend="Big_Data_Cloud",
            choices=("Big_Data_Cloud", "Small_Data_Local"),
        ):
            register_function_for_pre_op_switch(
                class_name="_iLocIndexer",
                backend="Big_Data_Cloud",
                method="__setitem__",
            )
            # No pin or config, should switch
            df = pd.DataFrame(list(range(data_size)))
            assert df.get_backend() == "Big_Data_Cloud"
            df.iloc[(0, 0)] = -1
            assert df.get_backend() == "Small_Data_Local"
            # config set to false, should not switch
            with config_context(AutoSwitchBackend=False):
                df = pd.DataFrame(list(range(data_size)))
                assert df.get_backend() == "Big_Data_Cloud"
                df.iloc[(0, 0)] = -2
                assert df.get_backend() == "Big_Data_Cloud"
            # no config, but data is pinned
            df = pd.DataFrame(list(range(data_size))).pin_backend()
            assert df.get_backend() == "Big_Data_Cloud"
            df.iloc[(0, 0)] = -3
            assert df.get_backend() == "Big_Data_Cloud"
            # a frame-level pin remains valid across a transformation
            df_copy = df + 1
            assert df_copy.get_backend() == "Big_Data_Cloud"
            df_copy.iloc[(0, 0)] = -4
            assert df_copy.get_backend() == "Big_Data_Cloud"
            # unpinning df allows a switch again
            df.unpin_backend(inplace=True)
            assert df.get_backend() == "Big_Data_Cloud"
            df.iloc[(0, 0)] = -5
            assert df.get_backend() == "Small_Data_Local"
            # An in-place set_backend operation clears the pin
            df.move_to("Big_Data_Cloud", inplace=True)
            # check in-place pin/unpin operations
            df.pin_backend(inplace=True)
            assert df.get_backend() == "Big_Data_Cloud"
            df.iloc[(0, 0)] = -6
            assert df.get_backend() == "Big_Data_Cloud"
            df.unpin_backend(inplace=True)
            assert df.get_backend() == "Big_Data_Cloud"
            df.iloc[(0, 0)] = -7
            assert df.get_backend() == "Small_Data_Local"

    @pytest.mark.parametrize(
        "args, kwargs, expected_backend",
        (
            param((), {}, "Small_Data_Local", id="no_args_or_kwargs"),
            param(([1],), {}, "Small_Data_Local", id="small_list_data_in_arg"),
            param(
                (list(range(BIG_DATA_CLOUD_MIN_NUM_ROWS)),),
                {},
                "Small_Data_Local",
                id="big_list_data_in_arg",
            ),
            param((), {"data": [1]}, "Small_Data_Local", id="list_data_in_kwarg"),
            param(
                (),
                {"data": pandas.Series([1])},
                "Small_Data_Local",
                id="series_data_in_kwarg",
            ),
            param(
                (),
                {"query_compiler": CloudForBigDataQC(pandas.DataFrame([0, 1, 2]))},
                "Big_Data_Cloud",
                id="cloud_query_compiler_in_kwarg",
            ),
            param(
                (),
                {"query_compiler": LocalForSmallDataQC(pandas.DataFrame([0, 1, 2]))},
                "Small_Data_Local",
                id="small_query_compiler_in_kwarg",
            ),
        ),
    )
    @pytest.mark.parametrize("data_class", [pd.DataFrame, pd.Series])
    def test___init___with_in_memory_data_uses_native_query_compiler(
        self, args, kwargs, expected_backend, data_class
    ):
        register_function_for_pre_op_switch(
            class_name=data_class.__name__,
            method="__init__",
            backend="Big_Data_Cloud",
        )
        with backend_test_context(
            test_backend="Big_Data_Cloud",
            choices=("Big_Data_Cloud", "Small_Data_Local"),
        ):
            assert data_class(*args, **kwargs).get_backend() == expected_backend

    @pytest.mark.parametrize(
        "num_input_rows, expected_backend",
        [
            param(
                BIG_DATA_CLOUD_MIN_NUM_ROWS - 1,
                "Small_Data_Local",
                marks=pytest.mark.xfail(
                    strict=True,
                    raises=NotImplementedError,
                    reason="https://github.com/modin-project/modin/issues/7542",
                ),
            ),
            (BIG_DATA_CLOUD_MIN_NUM_ROWS, "Big_Data_Cloud"),
        ],
    )
    @pytest.mark.parametrize(
        "groupby_class,operation",
        [
            param(
                "DataFrameGroupBy",
                lambda df: df.groupby("col0").apply(lambda x: x + 1),
                id="DataFrameGroupBy",
            ),
            param(
                "SeriesGroupBy",
                lambda df: df.groupby("col0")["col1"].apply(lambda x: x + 1),
                id="SeriesGroupBy",
            ),
        ],
    )
    def test_groupby_apply_switches_for_small_input(
        self, num_input_rows, expected_backend, operation, groupby_class
    ):
        with backend_test_context(
            test_backend="Big_Data_Cloud",
            choices=("Big_Data_Cloud", "Small_Data_Local"),
        ):
            modin_df, pandas_df = create_test_dfs(
                {
                    "col0": list(range(num_input_rows)),
                    "col1": list(range(1, num_input_rows + 1)),
                }
            )
            assert modin_df.get_backend() == "Big_Data_Cloud"
            assert operation(modin_df).get_backend() == "Big_Data_Cloud"

            register_function_for_pre_op_switch(
                class_name=groupby_class, backend="Big_Data_Cloud", method="apply"
            )

            modin_result = operation(modin_df)
            pandas_result = operation(pandas_df)
            df_equals(modin_result, pandas_result)
            assert modin_result.get_backend() == expected_backend
            assert modin_df.get_backend() == expected_backend


def test_move_to_clears_pin():
    # Pin status is reset to false after a set_backend call
    with backend_test_context(
        test_backend="Big_Data_Cloud",
        choices=("Big_Data_Cloud", "Small_Data_Local"),
    ):
        df = pd.DataFrame(list(range(10)))
        # in-place
        df.pin_backend(inplace=True)
        assert df.is_backend_pinned()
        df.move_to("Small_Data_Local", inplace=True)
        assert not df.is_backend_pinned()
        # not in-place
        intermediate = df.pin_backend().move_to("Big_Data_Cloud")
        assert not intermediate.is_backend_pinned()
        assert intermediate.pin_backend().is_backend_pinned()


@pytest.mark.parametrize(
    "pin_backends, expected_backend",
    [
        param(
            [("Small_Data_Local", False), ("Big_Data_Cloud", False)],
            "Small_Data_Local",
            id="no_pin",
        ),  # no backend pinned
        param(
            [("Small_Data_Local", True), ("Big_Data_Cloud", False)],
            "Small_Data_Local",
            id="one_pin",
        ),  # one backend is pinned, so move there
        param(
            [
                ("Big_Data_Cloud", False),
                ("Small_Data_Local", True),
                ("Small_Data_Local", True),
            ],
            "Small_Data_Local",
            id="two_pin",
        ),  # two identical pinned backends
        param(
            [("Small_Data_Local", True), ("Big_Data_Cloud", True)],
            None,
            id="conflict_pin",
        ),  # conflicting pins raises ValueError
    ],
)
def test_concat_with_pin(pin_backends, expected_backend):
    with backend_test_context(
        test_backend="Big_Data_Cloud",
        choices=("Big_Data_Cloud", "Small_Data_Local"),
    ):
        dfs = [
            pd.DataFrame([1] * 10).move_to(backend)._set_backend_pinned(should_pin)
            for backend, should_pin in pin_backends
        ]
        if expected_backend is None:
            with pytest.raises(
                ValueError,
                match="Cannot combine arguments that are pinned to conflicting backends",
            ):
                pd.concat(dfs)
        else:
            result = pd.concat(dfs)
            assert result.is_backend_pinned() == any(
                df.is_backend_pinned() for df in dfs
            )
            assert result.get_backend() == expected_backend
            df_equals(
                result, pandas.concat([pandas.DataFrame([1] * 10)] * len(pin_backends))
            )


<<<<<<< HEAD
def test_cast_metrics(pico_df, cluster_df):
    try:
        errors = 0

        def test_handler(metric: str, value) -> None:
            nonlocal errors
            if metric.startswith("modin.hybrid.cast"):
                tokens = metric.split(".")
                if tokens[4] == "Pico" and value == 750:
                    return
                if tokens[4] == "Cluster" and value == 250:
                    return
                if tokens[3] == "decision" and tokens[4] == "Cluster" and value == 1:
                    return
                errors += 1

        add_metric_handler(test_handler)
        df3 = pd.concat([pico_df, cluster_df], axis=1)
        assert df3.get_backend() == "Cluster"  # result should be on cluster
        assert errors == 0
    finally:
        clear_metric_handler(test_handler)


def test_switch_metrics(pico_df, cluster_df):
    with backend_test_context(
        test_backend="Big_Data_Cloud",
        choices=("Big_Data_Cloud", "Small_Data_Local"),
    ):
        try:
            errors = 0

            def test_handler(metric: str, value) -> None:
                nonlocal errors
                if metric.startswith("modin.hybrid.auto"):
                    tokens = metric.split(".")
                    assert "from.Big_Data_Cloud.to.Small_Data_Local" in metric
                    if (
                        tokens[7] == "stay_cost"
                        and value == QCCoercionCost.COST_IMPOSSIBLE
                    ):
                        return
                    if tokens[7] == "other_execute_cost" and value == 1000:
                        return
                    if tokens[7] == "move_to_cost" and value == 0:
                        return
                    if tokens[7] == "delta" and value == 0:
                        return
                    if (
                        tokens[7] == "decision"
                        and tokens[8] == "Big_Data_Cloud"
                        and value == 1
                    ):
                        return
                    if (
                        tokens[7] == "api_cls_name"
                        and tokens[8] == "DataFrame"
                        and value == 1
                    ):
                        return
                    if (
                        tokens[7] == "function_name"
                        and tokens[8] == "describe"
                        and value == 1
                    ):
                        return
                    errors += 1

            add_metric_handler(test_handler)

            register_function_for_pre_op_switch(
                class_name="DataFrame",
                backend="Big_Data_Cloud",
                method="describe",
            )
            df = pd.DataFrame([1] * 10)
            assert df.get_backend() == "Big_Data_Cloud"
            df.describe()
            assert errors == 0
        finally:
            clear_metric_handler(test_handler)
=======
def test_second_init_only_calls_from_pandas_once_github_issue_7559():
    with config_context(Backend="Big_Data_Cloud"):
        # Create a dataframe once first so that we can initialize the dummy
        # query compiler for the Big_Data_Cloud backend.
        pd.DataFrame([1])
        with mock.patch.object(
            factories.Big_Data_CloudOnNativeFactory.io_cls.query_compiler_cls,
            "from_pandas",
            wraps=factories.Big_Data_CloudOnNativeFactory.io_cls.query_compiler_cls.from_pandas,
        ) as mock_from_pandas:
            pd.DataFrame([1])
            mock_from_pandas.assert_called_once()
>>>>>>> 428db011
<|MERGE_RESOLUTION|>--- conflicted
+++ resolved
@@ -1260,7 +1260,6 @@
             )
 
 
-<<<<<<< HEAD
 def test_cast_metrics(pico_df, cluster_df):
     try:
         errors = 0
@@ -1342,7 +1341,8 @@
             assert errors == 0
         finally:
             clear_metric_handler(test_handler)
-=======
+
+
 def test_second_init_only_calls_from_pandas_once_github_issue_7559():
     with config_context(Backend="Big_Data_Cloud"):
         # Create a dataframe once first so that we can initialize the dummy
@@ -1354,5 +1354,4 @@
             wraps=factories.Big_Data_CloudOnNativeFactory.io_cls.query_compiler_cls.from_pandas,
         ) as mock_from_pandas:
             pd.DataFrame([1])
-            mock_from_pandas.assert_called_once()
->>>>>>> 428db011
+            mock_from_pandas.assert_called_once()